--- conflicted
+++ resolved
@@ -23,9 +23,4 @@
         except Exception as e:
             payload["action"] = "failure"
         finally:
-<<<<<<< HEAD
-            socket.send(json.dumps(payload).encode("utf-8"))
-=======
-            socket.send_string(json.dumps(payload))
-            socket.recv_string()
->>>>>>> f06fadec
+            socket.send(json.dumps(payload).encode("utf-8"))