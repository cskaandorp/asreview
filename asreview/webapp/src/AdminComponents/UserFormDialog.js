--- conflicted
+++ resolved
@@ -34,9 +34,6 @@
 
 import { useToggle } from "hooks/useToggle";
 import { AdminAPI } from "api";
-<<<<<<< HEAD
-import { passwordRequirements } from "globals.js";
-=======
 import { emailValidation, passwordValidation } from "globals.js";
 
 // Validation schema for creating a new user
@@ -67,7 +64,6 @@
   role: Yup.string().oneOf(["admin", "member"]),
   confirmed: Yup.boolean(),
 });
->>>>>>> 84f25e0c
 
 const UserFormDialog = ({
   open,
@@ -262,51 +258,6 @@
 
           {/* Only show password field for non-OAuth users or when creating new users */}
           {(!window.oAuthData || !isEditMode) && (
-<<<<<<< HEAD
-            <FormControl variant="outlined" fullWidth error={!!errors.password}>
-              <InputLabel htmlFor="password">
-                {isEditMode ? "New Password (optional)" : "Password"}
-              </InputLabel>
-              <OutlinedInput
-                id="password"
-                type={showPassword ? "text" : "password"}
-                value={formData.password}
-                onChange={handleChange("password")}
-                endAdornment={
-                  <InputAdornment position="end">
-                    <IconButton
-                      aria-label={
-                        showPassword
-                          ? "hide the password"
-                          : "display the password"
-                      }
-                      onClick={toggleShowPassword}
-                      onMouseDown={(event) => event.preventDefault()}
-                      onMouseUp={(event) => event.preventDefault()}
-                      edge="end"
-                    >
-                      {showPassword ? <VisibilityOff /> : <Visibility />}
-                    </IconButton>
-                  </InputAdornment>
-                }
-                label={isEditMode ? "New Password (optional)" : "Password"}
-                autoComplete={isEditMode ? "new-password" : "new-password"}
-                required={!isEditMode}
-              />
-              {(errors.password || isEditMode || !isEditMode) && (
-                <Typography
-                  variant="caption"
-                  color={errors.password ? "error" : "text.secondary"}
-                  sx={{ mt: 0.5, ml: 1.5 }}
-                >
-                  {errors.password ||
-                    (isEditMode
-                      ? "Leave empty to keep current password"
-                      : passwordRequirements)}
-                </Typography>
-              )}
-            </FormControl>
-=======
             <TextField
               label={isEditMode ? "New Password (optional)" : "Password"}
               type={showPassword ? "text" : "password"}
@@ -335,7 +286,6 @@
                 },
               }}
             />
->>>>>>> 84f25e0c
           )}
 
           {/* Show info message when password field is hidden for OAuth users */}
