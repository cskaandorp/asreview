import argparse
import json
import logging
import socket
import threading
from collections import deque

from sqlalchemy import create_engine
from sqlalchemy import text
from sqlalchemy.exc import IntegrityError
from sqlalchemy.orm import sessionmaker

from asreview.webapp import asreview_path
from asreview.webapp.task_manager.models import Base
from asreview.webapp.task_manager.models import ProjectQueueModel
from asreview.webapp.task_manager.task_wrapper import RunModelProcess
from asreview.webapp.tasks import run_task


class TaskManager:
    def __init__(self, max_workers=1, host="localhost", port=5555):
        self.pending = set()
        self.max_workers = max_workers

        # set up parameters for socket endpoint
        self.host = host
        self.port = port
        self.message_buffer = deque()
        self.receive_bytes = 1024  # bytes read when receiving messages
        self.timeout = 0.1  # wait for 0.1 seconds for incoming messages

        # set up database
        database_url = f"sqlite:///{asreview_path()}/queue.sqlite"
        engine = create_engine(database_url, pool_size=5, max_overflow=10)
        Base.metadata.create_all(engine)

        Session = sessionmaker(bind=engine)
        self.session = Session()

    @property
    def waiting(self):
        records = self.session.query(ProjectQueueModel).all()
        return [r.project_id for r in records]

    def insert_in_waiting(self, project_id, simulation):
        # remember that there is a unique constraint on project_id
        try:
            new_record = ProjectQueueModel(
                project_id=str(project_id), simulation=bool(simulation)
            )
            self.session.execute(text("BEGIN TRANSACTION"))
            self.session.add(new_record)
            self.session.commit()
            logging.info(f"Project {project_id} inserted to waiting list")
        except IntegrityError:
            logging.error(
                f"Project {project_id} already exists in waiting list")
            self.session.rollback()
        except Exception:
            logging.error(
                f"Failed to add project {project_id} to waiting list")
            self.session.rollback()

    def is_waiting(self, project_id):
        record = (
            self.session.query(ProjectQueueModel)
            .filter_by(project_id=project_id)
            .first()
        )
        if record is None:
            return False
        else:
            return record

    def is_pending(self, project_id):
        return project_id in self.pending

    def remove_pending(self, project_id):
        if project_id in self.pending:
            self.pending.remove(project_id)
            logging.info(
                f"Removed project {project_id} from pending area")
        else:
            logging.error(
                f"Failed to find project {project_id} in pending area")

    def move_from_waiting_to_pending(self, project_id):
        record = self.is_waiting(project_id)
        if record:
            try:
                # add to pending
                self.add_pending(project_id)
                # delete
                self.session.execute(text("BEGIN TRANSACTION"))
                self.session.delete(record)
                self.session.commit()
                logging.info(
                    f"Save to move project {project_id} to pending area")
            except Exception:
                self.session.rollback()
                # remove from pending
                self.remove_pending(project_id)
                logging.error(
                    f"Failed to move project {project_id} to pending area")

    def add_pending(self, project_id):
        if project_id not in self.pending:
            self.pending.add(project_id)

    def __execute_job(self, project_id, simulation):
        try:
            # run the simulation / train task
            p = RunModelProcess(
                func=run_task,
                args=(project_id, simulation),
                host=self.host,
                port=self.port,
            )
            p.start()
            logging.info(f"Run process for project: {project_id}")
            return True
        except Exception as _:
            message = f"Failed to spin up training process for project: {project_id}"
            logging.error(message)
            return False

    def _count_available_slots(self):
        return self.max_workers - len(self.pending)

    def pop_waiting_queue(self):
        """Moves tasks from the database and executes them in subprocess."""
        # Do we have available slots?
        if self._count_available_slots() > 0:
            # select first #max_workers records to ensure we
            # have new projects that can start training (note that
            # we can have only one record per project in the waiting
            # table, and that the same project may exist in pending).
            # If I have 3 slots available out of 8, selecting 8 records
<<<<<<< HEAD
            # ensures I will have 3 non-pending projects in the selection. 
            try:
                records = (
                    self.session.query(ProjectQueueModel)
                    .order_by(ProjectQueueModel.id)
                    .limit(self.max_workers)
                    .all()
                )
            except Exception as e:
                logging.error(f"Failed to select waiting project ids: {e}")
                # just wait until the next tick
                records = []

=======
            # ensures I will have 3 non-pending projects in the selection.
            records = (
                self.session.query(ProjectQueueModel)
                .order_by(ProjectQueueModel.id)
                .limit(self.max_workers)
                .all()
            )
>>>>>>> a1e2de9c
            # loop over records
            for record in records:
                project_id = record.project_id
                simulation = record.simulation

                if project_id in self.pending:
                    # continue if this project is already in pending
                    continue
                elif self._count_available_slots() == 0:
                    # break if we have no more slots
                    break
                else:
                    # we have a slot and a new project,
                    # execute job:
                    if self.__execute_job(project_id, simulation):
                        # move out of waiting and put into pending
                        self.move_from_waiting_to_pending(project_id)

    def _process_buffer(self):
        """Injects messages in the database."""
        while self.message_buffer:
            message = self.message_buffer.popleft()
            action = message.get("action", False)
            project_id = message.get("project_id", False)
            simulation = message.get("simulation", False)

            if action == "insert" and project_id:
                # This will insert into the waiting database if
                # the project isn't there, it will fail gracefully
                # if the project is already waiting
                self.insert_in_waiting(project_id, simulation)

            elif action in ["remove", "failure"] and project_id:
                if action == "failure":
                    logging.error(f"Failed to train model for project {project_id}")
                self.remove_pending(project_id)

    def _handle_incoming_messages(self, conn):
        """Handles incoming traffic."""
        client_buffer = ""
        while True:
            try:
                data = conn.recv(self.receive_bytes)
                if not data:
                    # if client_buffer is full convert to json and
                    # put in buffer
                    if client_buffer != "":
                        # we may be dealing with multiple messages,
                        # update buffer to produce a correct json string
                        client_buffer = "[" + client_buffer.replace("}{", "},{") + "]"
                        messages = json.loads(client_buffer)
                        logging.info(f"Received messages:\n{messages}\n")
                        # add to buffer
                        self.message_buffer.extend(deque(messages))
                    # client disconnected
                    break

                else:
                    message = data.decode("utf-8")
                    client_buffer += message

            except Exception:
                break

        conn.close()

    def start_manager(self):
        server_socket = socket.socket(socket.AF_INET, socket.SOCK_STREAM)
        server_socket.bind((self.host, self.port))
        server_socket.listen()

        # Set a timeout
        server_socket.settimeout(0.1)

        logging.info("...starting server")

        while True:
            try:
                # Accept incoming connections with a timeout
                conn, addr = server_socket.accept()
                # Start a new thread to handle the client connection
                client_thread = threading.Thread(
                    target=self._handle_incoming_messages, args=(conn,)
                )
                client_thread.start()

            except socket.timeout:
                # No incoming connections => perform handling queue
                self._process_buffer()
                # Pop tasks from database into 'pending'
                self.pop_waiting_queue()


def setup_logging(verbose=False):
    level = logging.INFO if verbose else logging.ERROR
    logging.basicConfig(
        level=level,
        format="%(asctime)s - %(levelname)s - %(message)s"
    )


def run_task_manager(max_workers, host, port, verbose=False):
    setup_logging(verbose)
    manager = TaskManager(max_workers=max_workers, host=host, port=port)
    manager.start_manager()


if __name__ == "__main__":
    parser = argparse.ArgumentParser()
    parser.add_argument("--verbose", action="store_true", help="Enable verbose logging")
    args = parser.parse_args()

    setup_logging(verbose=args.verbose)

    manager = TaskManager(max_workers=2)
    manager.start_manager()<|MERGE_RESOLUTION|>--- conflicted
+++ resolved
@@ -136,7 +136,6 @@
             # we can have only one record per project in the waiting
             # table, and that the same project may exist in pending).
             # If I have 3 slots available out of 8, selecting 8 records
-<<<<<<< HEAD
             # ensures I will have 3 non-pending projects in the selection. 
             try:
                 records = (
@@ -150,15 +149,6 @@
                 # just wait until the next tick
                 records = []
 
-=======
-            # ensures I will have 3 non-pending projects in the selection.
-            records = (
-                self.session.query(ProjectQueueModel)
-                .order_by(ProjectQueueModel.id)
-                .limit(self.max_workers)
-                .all()
-            )
->>>>>>> a1e2de9c
             # loop over records
             for record in records:
                 project_id = record.project_id
